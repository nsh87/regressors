# -*- coding: utf-8 -*-

"""This module contains functions for making plots relevant to regressors."""
from __future__ import absolute_import
from __future__ import division
from __future__ import print_function
from __future__ import unicode_literals

import matplotlib.pyplot as plt
import seaborn.apionly as sns
<<<<<<< HEAD
import sklearn.decomposition as dcomp
import numpy as np
import scipy
import statsmodels.api as sm

from regressors import stats
from regressors.regressors import supported_linear_models
=======
import pandas as pd
from get_pca import pcr
# from regressors.regressors import stats
# from regressors.regressors import supported_linear_models
>>>>>>> cf59864e


def plot_residuals(clf, X, y, r_type='standardized', figsize=(10, 8)):
    """Plot residuals of a linear model.
    Parameters
    ----------
    clf : sklearn.linear_model
        A scikit-learn linear model classifier with a `predict()` method.
    X : numpy.ndarray
        Training data used to fit the classifier.
    y : numpy.ndarray
        Target training values, of shape = [n_samples].
    r_type : str
        Type of residuals to return: 'raw', 'standardized', 'studentized'.
        Defaults to 'standardized'.
        * 'raw' will return the raw residuals.
        * 'standardized' will return the Pearson standardized residuals, also
          known as internally studentized residuals, which is calculated as the
          residuals divided by the square root of MSE (or the STD of the
          residuals).
        * 'studentized' will return the externally studentized residuals, which
          is calculated as the raw residuals divided by sqrt(LOO-MSE * (1 -
          leverage_score)).
    figsize : tuple
        A tuple indicating the size of the plot to be created, with format
<<<<<<< HEAD
        (x-axis, y-axis). Defaults to (10, 8).

=======
        (x-axis, y-axis). Defaults to (10, 10).
>>>>>>> cf59864e
    Returns
    -------
    matplotlib.figure.Figure
        The Figure instance.
    """
    # Ensure we only plot residuals using classifiers we have tested
    assert isinstance(clf, supported_linear_models), (
        "Classifiers of type {0} not currently supported.".format(type(clf)))
    # Get residuals or standardized residuals
    resids = stats.residuals(clf, X, y, r_type)
    predictions = clf.predict(X)
    # Prepare plot labels to use, depending on which type of residuals used
    y_label = {'raw': 'Residuals', 'standardized': 'Standardized Residuals',
               'studentized': 'Studentized Residuals'}
    # Set plot style
    sns.set_style("whitegrid")
    sns.set_context("talk")  # Increase font size on plot
    # Generate residual plot
    try:
        fig = plt.figure('residuals', figsize=figsize)
        plt.scatter(predictions, resids, s=14, c='gray', alpha=0.7)
        plt.hlines(y=0, xmin=predictions.min(),
                   xmax=predictions.max(), linestyle='dotted')
        plt.title("Residuals Plot")
        plt.xlabel("Predictions")
        plt.ylabel(y_label[r_type])
        plt.show()
    except:
        raise  # Re-raise the exception
    finally:
        sns.reset_orig()  # Always reset back to default matplotlib styles
    return fig


<<<<<<< HEAD
def plot_scree(clf, xlim=[-1, 10], ylim=[-0.1, 1.0], required_var=0.90,
               figsize=(10, 5)):
    """Create side-by-side scree plots for analyzing variance of principle
    components from PCA.

    Parameters
    ----------
    clf : sklearn.decomposition.PCA
        A fitted scikit-learn PCA model.
    xlim : list
        X-axis range. If `required_var` is supplied, the maximum x-axis value
        will automatically be set so that the required variance line is visible
        on the plot. Defaults to [-1, 10].
    ylim : list
        Y-axis range. Defaults to [-0.1, 1.0].
    required_var : float, int, None
        A value of variance to distinguish on the scree plot. Set to None to
        not include on the plot. Defaults to 0.90.
    figsize : tuple
        A tuple indicating the size of the plot to be created, with format
        (x-axis, y-axis). Defaults to (10, 5).

    Returns
    -------
    matplotlib.figure.Figure
        The Figure instance.
    """
    # Ensure we have the a PCA model
    assert isinstance(clf, dcomp.PCA), (
        "Models of type {0} are not supported. Only models of type "
        "sklearn.decomposition.PCA are supported.".format(type(clf))
    )
    # Extract variances from the model
    variances = clf.explained_variance_ratio_
    # Set plot style and scale up font size
    sns.set_style("whitegrid")
    sns.set(font_scale=1.2)
    # Set up figure and generate subplots
    try:
        fig = plt.figure('scree', figsize=figsize)
        # First plot (in subplot)
        plt.subplot(1, 2, 1)
        plt.xlabel("Component Number")
        plt.ylabel("Proportion of Variance Explained")
        plt.xlim(xlim)
        plt.ylim(ylim)
        plt.plot(variances, marker='o', linestyle='--')
        # Second plot (in subplot)
        cumsum = np.cumsum(variances)  # Cumulative sum of variances explained
        plt.subplot(1, 2, 2)
        plt.xlabel("Number of Components")
        plt.ylabel("Proportion of Variance Explained")
        plt.xlim(xlim)
        plt.ylim(ylim)
        plt.plot(cumsum, marker='o', linestyle='--')
        # Add marker for required variance line
        if required_var is not None:
            required_var_components = np.argmax(cumsum >= required_var) + 1
            # Update xlim if it is too small to see the marker
            if xlim[1] <= required_var_components:
                plt.xlim([xlim[0], required_var_components + 1])
            # Add the marker and legend to the plot
            plt.axvline(x=required_var_components,
                        c='r',
                        linestyle='dashed',
                        label="> {0:.0f}% Var. Explained: {1} components".format(
                            required_var * 100, required_var_components)
                        )
            legend = plt.legend(loc='lower right', frameon=True)
            legend.get_frame().set_facecolor('#FFFFFF')
        plt.show()
    except:
        raise  # Re-raise the exception
    finally:
        sns.reset_orig()
    return fig


def qq_plot(clf, X, y, figsize=(7, 7)):
    """Generate a Q-Q plot (a.k.a. normal quantile plot).

    Parameters
    ----------
    clf : sklearn.linear_model
        A scikit-learn linear model classifier with a `predict()` method.
    X : numpy.ndarray
        Training data used to fit the classifier.
    y : numpy.ndarray
        Target training values, of shape = [n_samples].
    figsize : tuple
        A tuple indicating the size of the plot to be created, with format
        (x-axis, y-axis). Defaults to (7, 7).

    Returns
    -------
    matplotlib.figure.Figure
        The Figure instance.
    """
    # Ensure we only plot residuals using classifiers we have tested
    assert isinstance(clf, supported_linear_models), (
        "Classifiers of type {0} not currently supported.".format(type(clf)))
    residuals = stats.residuals(clf, X, y, r_type='raw')
    prob_plot = sm.ProbPlot(residuals, scipy.stats.t, fit=True)
    # Set plot style
    sns.set_style("darkgrid")
    sns.set(font_scale=1.2)
    # Generate plot
    try:
        # Q-Q plot doesn't respond to figure size, so prep a figure first
        fig, ax = plt.subplots(figsize=figsize)
        prob_plot.qqplot(line='45', ax=ax)
        plt.title("Normal Quantile Plot")
        plt.xlabel("Theoretical Standardized Residuals")
        plt.ylabel("Actual Standardized Residuals")
        plt.show()
    except:
        raise  # Re-raise the exception
    finally:
        sns.reset_orig()
    return fig



=======
def plot_pca_pairs(clf_pca, x_train, n_comps, y=None, scaler=None, facet_size=2, diag='kde', legend_title=None):
    """Create pairwise plots of principal components from x data.
       Colors the components according to the y values.

    Parameters
    ----------
    clf_pca : sklearn.decomposition.PCA
        A scikit-learn PCA model.
    x_train : numpy.ndarray
        Training data used to fit the classifier.
    n_comps: integer
        Desired number of principal components to plot.
    y : numpy.ndarray
        Target training values, of shape = [n_samples].
    scaler : sklearn.preprocessing
        A scaler created to scale the data per the users' pre-specifications.
    facet_size: integer
        Numerical value representing size (width) of each facet of the pairwise plot.
        Default is 2. Units are in inches.
    diag: string
        Type of plot to display on the diagonals. Default is 'kde'.

        * 'kde' = density curves
        * 'hist' = histograms
        * 'None' = blank

    legend_title: string
        Allows the user to specify the title of the legend.
        If None is passed, the plot will have no legend and no colors based on y

    Returns
    -------
    Displays a seaborn pairwise plot.
        More fancy plotting options here:
        http://stanford.edu/~mwaskom/software/seaborn/generated/seaborn.pairplot.html
    """
    if y is not None:
        assert y.shape[0] == x_train.shape[0], (
            "Dimensions of y {0} do not match dimensions of x {1}".format(y.shape[0],
                                                                          x_train.shape[0])
        )

    # Scale the data if the user passed in a scaler
    if scaler is not None:
        x_train = scaler.transform(x_train)

    # Perform PCA
    x_projection = clf_pca.transform(x_train)

    # create Pandas dataframe for pairwise plot of PCA comps
    # using i+1 due to python's 0 listing.
    col_names = ["PC{0}".format(i+1) for i in range(n_comps)]
    df = pd.DataFrame(x_projection[:, 0:n_comps], columns=col_names)

    # display legend/colors according to user parameters
    if y is not None and legend_title is not None:
        df[legend_title] = y  # add Y response variable to PCA dataframe
    if y is not None and legend_title is None:
        df['Response'] = y
        legend_title = 'Response'

    # display the plot
    sns.set_style("white")
    sns.pairplot(df, hue=legend_title, diag_kind=diag, size=facet_size)

    # if seaborn doesn't plot for you, try this below. Not as pretty, but it works.
    # import matplotlib.pyplot as plt
    # a = sns.pairplot(df, hue=legend_title, diag_kind=diag, size=facet_size)
    # plt.show(a)

    return
>>>>>>> cf59864e


<|MERGE_RESOLUTION|>--- conflicted
+++ resolved
@@ -8,7 +8,6 @@
 
 import matplotlib.pyplot as plt
 import seaborn.apionly as sns
-<<<<<<< HEAD
 import sklearn.decomposition as dcomp
 import numpy as np
 import scipy
@@ -16,12 +15,10 @@
 
 from regressors import stats
 from regressors.regressors import supported_linear_models
-=======
+
+# TODO: Check these imports
 import pandas as pd
 from get_pca import pcr
-# from regressors.regressors import stats
-# from regressors.regressors import supported_linear_models
->>>>>>> cf59864e
 
 
 def plot_residuals(clf, X, y, r_type='standardized', figsize=(10, 8)):
@@ -47,12 +44,8 @@
           leverage_score)).
     figsize : tuple
         A tuple indicating the size of the plot to be created, with format
-<<<<<<< HEAD
         (x-axis, y-axis). Defaults to (10, 8).
 
-=======
-        (x-axis, y-axis). Defaults to (10, 10).
->>>>>>> cf59864e
     Returns
     -------
     matplotlib.figure.Figure
@@ -87,7 +80,6 @@
     return fig
 
 
-<<<<<<< HEAD
 def plot_scree(clf, xlim=[-1, 10], ylim=[-0.1, 1.0], required_var=0.90,
                figsize=(10, 5)):
     """Create side-by-side scree plots for analyzing variance of principle
@@ -211,7 +203,6 @@
 
 
 
-=======
 def plot_pca_pairs(clf_pca, x_train, n_comps, y=None, scaler=None, facet_size=2, diag='kde', legend_title=None):
     """Create pairwise plots of principal components from x data.
        Colors the components according to the y values.
@@ -283,6 +274,5 @@
     # plt.show(a)
 
     return
->>>>>>> cf59864e
-
-
+
+
